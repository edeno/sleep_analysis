from logging import getLogger

import numpy as np
import pandas as pd
from loren_frank_data_processing import (get_all_multiunit_indicators,
                                         get_all_spike_indicators,
                                         get_interpolated_position_dataframe,
                                         get_LFPs, get_trial_time,
                                         make_neuron_dataframe,
                                         make_tetrode_dataframe)
<<<<<<< HEAD
from ripple_detection import (Kay_ripple_detector, filter_ripple_band,
                              get_multiunit_population_firing_rate)
=======
from ripple_detection import (Kay_ripple_detector,
                              get_multiunit_population_firing_rate)
from ripple_detection.core import _get_ripplefilter_kernel
from scipy.signal import filtfilt
>>>>>>> bf92b808

from .parameters import _BRAIN_AREAS, _MARKS, ANIMALS, SAMPLING_FREQUENCY

logger = getLogger(__name__)


def filter_ripple_band(data, sampling_frequency=1500):
    '''Returns a bandpass filtered signal between 150-250 Hz

    Parameters
    ----------
    data : array_like, shape (n_time,)

    Returns
    -------
    filtered_data : array_like, shape (n_time,)

    '''
    filter_numerator, filter_denominator = _get_ripplefilter_kernel()
    is_nan = np.isnan(data)
    filtered_data = np.full_like(data, np.nan)
    filtered_data[~is_nan] = filtfilt(
        filter_numerator, filter_denominator, data[~is_nan], axis=0)
    return filtered_data


def get_ripple_times(epoch_key, sampling_frequency=1500,
                     brain_areas=['CA1', 'CA2', 'CA3']):
    position_info = (
        get_interpolated_position_dataframe(epoch_key, ANIMALS)
        .dropna(subset=['linear_position', 'speed']))
    speed = position_info['speed']
    time = position_info.index
    tetrode_info = make_tetrode_dataframe(ANIMALS, epoch_key=epoch_key)
    if ~np.all(np.isnan(tetrode_info.validripple.astype(float))):
        tetrode_keys = tetrode_info.loc[
            (tetrode_info.validripple == 1)].index
    else:
        is_brain_areas = (
            tetrode_info.area.astype(str).str.upper().isin(brain_areas))
        tetrode_keys = tetrode_info.loc[is_brain_areas].index

    lfps = get_LFPs(tetrode_keys, ANIMALS).reindex(time)
    ripple_filtered_lfps = pd.DataFrame(
        np.stack([filter_ripple_band(
            lfps.values[:, ind], sampling_frequency=1500)
            for ind in np.arange(lfps.shape[1])], axis=1),
        index=lfps.index)

    ripple_times = Kay_ripple_detector(
        time, lfps.values, speed.values, sampling_frequency,
        zscore_threshold=2.0, close_ripple_threshold=np.timedelta64(0, 'ms'),
        minimum_duration=np.timedelta64(15, 'ms'))

    return ripple_times, ripple_filtered_lfps, lfps


def load_data(epoch_key, brain_areas=None):

    if brain_areas is None:
        brain_areas = _BRAIN_AREAS

    time = get_trial_time(epoch_key, ANIMALS)
    time = (pd.Series(np.ones_like(time, dtype=np.float), index=time)
            .resample('2ms').mean()
            .index)

    def _time_function(*args, **kwargs):
        return time

    position_info = (
        get_interpolated_position_dataframe(
            epoch_key, ANIMALS, _time_function)
<<<<<<< HEAD
        .dropna(subset=['linear_distance', 'linear_speed']))
=======
        .dropna(subset=['linear_position', 'speed']))
>>>>>>> bf92b808

    time = position_info.index

    tetrode_info = make_tetrode_dataframe(ANIMALS, epoch_key=epoch_key)
    is_brain_areas = (
        tetrode_info.area.astype(str).str.upper().isin(brain_areas))
    tetrode_keys = tetrode_info.loc[is_brain_areas].index
    lfps = get_LFPs(tetrode_keys, ANIMALS)
    lfps = lfps.resample('2ms').mean().fillna(method='pad').reindex(time)

    try:
        neuron_info = make_neuron_dataframe(ANIMALS).xs(
            epoch_key, drop_level=False)
        neuron_info = neuron_info.loc[
            (neuron_info.numspikes > 100) &
            neuron_info.area.isin(brain_areas) &
            (neuron_info.type == 'principal')]
        spikes = get_all_spike_indicators(
            neuron_info.index, ANIMALS, _time_function).reindex(time)
    except KeyError:
        spikes = None

    tetrode_info = tetrode_info.loc[is_brain_areas]
    multiunit = (get_all_multiunit_indicators(
        tetrode_info.index, ANIMALS, _time_function)
        .sel(features=_MARKS)
        .reindex({'time': time}))
    multiunit_spikes = (np.any(~np.isnan(multiunit.values), axis=1)
                        ).astype(np.float)
    multiunit_firing_rate = pd.DataFrame(
        get_multiunit_population_firing_rate(
            multiunit_spikes, SAMPLING_FREQUENCY), index=time,
        columns=['firing_rate'])

    logger.info('Finding ripple times...')
    ripple_times, ripple_filtered_lfps, ripple_lfps = get_ripple_times(
        epoch_key)

    ripple_times = ripple_times.assign(
        duration=lambda df: (df.end_time - df.start_time).dt.total_seconds())

    return {
        'position_info': position_info,
        'ripple_times': ripple_times,
        'spikes': spikes,
        'multiunit': multiunit,
        'lfps': lfps,
        'tetrode_info': tetrode_info,
        'ripple_filtered_lfps': ripple_filtered_lfps,
        'ripple_lfps': ripple_lfps,
        'multiunit_firing_rate': multiunit_firing_rate,
        'sampling_frequency': SAMPLING_FREQUENCY,
    }<|MERGE_RESOLUTION|>--- conflicted
+++ resolved
@@ -2,21 +2,17 @@
 
 import numpy as np
 import pandas as pd
+from scipy.signal import filtfilt
+
 from loren_frank_data_processing import (get_all_multiunit_indicators,
                                          get_all_spike_indicators,
                                          get_interpolated_position_dataframe,
                                          get_LFPs, get_trial_time,
                                          make_neuron_dataframe,
                                          make_tetrode_dataframe)
-<<<<<<< HEAD
-from ripple_detection import (Kay_ripple_detector, filter_ripple_band,
-                              get_multiunit_population_firing_rate)
-=======
 from ripple_detection import (Kay_ripple_detector,
                               get_multiunit_population_firing_rate)
 from ripple_detection.core import _get_ripplefilter_kernel
-from scipy.signal import filtfilt
->>>>>>> bf92b808
 
 from .parameters import _BRAIN_AREAS, _MARKS, ANIMALS, SAMPLING_FREQUENCY
 
@@ -90,51 +86,53 @@
     position_info = (
         get_interpolated_position_dataframe(
             epoch_key, ANIMALS, _time_function)
-<<<<<<< HEAD
+<< << << < HEAD
         .dropna(subset=['linear_distance', 'linear_speed']))
-=======
+
+
+== == == =
         .dropna(subset=['linear_position', 'speed']))
->>>>>>> bf92b808
+>> >>>> > analyze - all - immobility
 
-    time = position_info.index
+    time=position_info.index
 
-    tetrode_info = make_tetrode_dataframe(ANIMALS, epoch_key=epoch_key)
-    is_brain_areas = (
+    tetrode_info=make_tetrode_dataframe(ANIMALS, epoch_key = epoch_key)
+    is_brain_areas=(
         tetrode_info.area.astype(str).str.upper().isin(brain_areas))
-    tetrode_keys = tetrode_info.loc[is_brain_areas].index
-    lfps = get_LFPs(tetrode_keys, ANIMALS)
-    lfps = lfps.resample('2ms').mean().fillna(method='pad').reindex(time)
+    tetrode_keys=tetrode_info.loc[is_brain_areas].index
+    lfps=get_LFPs(tetrode_keys, ANIMALS)
+    lfps=lfps.resample('2ms').mean().fillna(method = 'pad').reindex(time)
 
     try:
-        neuron_info = make_neuron_dataframe(ANIMALS).xs(
-            epoch_key, drop_level=False)
-        neuron_info = neuron_info.loc[
+        neuron_info=make_neuron_dataframe(ANIMALS).xs(
+            epoch_key, drop_level = False)
+        neuron_info=neuron_info.loc[
             (neuron_info.numspikes > 100) &
             neuron_info.area.isin(brain_areas) &
             (neuron_info.type == 'principal')]
         spikes = get_all_spike_indicators(
             neuron_info.index, ANIMALS, _time_function).reindex(time)
     except KeyError:
-        spikes = None
+        spikes=None
 
-    tetrode_info = tetrode_info.loc[is_brain_areas]
-    multiunit = (get_all_multiunit_indicators(
+    tetrode_info=tetrode_info.loc[is_brain_areas]
+    multiunit=(get_all_multiunit_indicators(
         tetrode_info.index, ANIMALS, _time_function)
         .sel(features=_MARKS)
         .reindex({'time': time}))
-    multiunit_spikes = (np.any(~np.isnan(multiunit.values), axis=1)
+    multiunit_spikes=(np.any(~np.isnan(multiunit.values), axis=1)
                         ).astype(np.float)
-    multiunit_firing_rate = pd.DataFrame(
+    multiunit_firing_rate=pd.DataFrame(
         get_multiunit_population_firing_rate(
-            multiunit_spikes, SAMPLING_FREQUENCY), index=time,
-        columns=['firing_rate'])
+            multiunit_spikes, SAMPLING_FREQUENCY), index = time,
+        columns = ['firing_rate'])
 
     logger.info('Finding ripple times...')
-    ripple_times, ripple_filtered_lfps, ripple_lfps = get_ripple_times(
+    ripple_times, ripple_filtered_lfps, ripple_lfps=get_ripple_times(
         epoch_key)
 
-    ripple_times = ripple_times.assign(
-        duration=lambda df: (df.end_time - df.start_time).dt.total_seconds())
+    ripple_times=ripple_times.assign(
+        duration = lambda df: (df.end_time - df.start_time).dt.total_seconds())
 
     return {
         'position_info': position_info,
